--- conflicted
+++ resolved
@@ -26,11 +26,7 @@
 
 ## API Methods
 
-<<<<<<< HEAD
-The main forward interface that users will interact with when using Rustache is the `rustache::render` method liks so:
-=======
 The main forward interface that users will interact with when using Rustache are the `rustache::render_file` method and the `rustache::render_text` methods like so:
->>>>>>> 3745d076
 
 ```rust
 // Renders the given template file
