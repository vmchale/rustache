--- conflicted
+++ resolved
@@ -1,13 +1,8 @@
 //! A simple parser for parsing rustache files.
 //!
 //! Can parse parse opening and closing rustaches and text nodes.
+
 use std::collections::hashmap::HashMap;
-<<<<<<< HEAD
-
-// Parse an HTML template and returns a HashMap of the tags 
-=======
-use std::io::{File, MemWriter, stdout};
->>>>>>> 7dd60093
 
 struct Token<'a> {
     pos: uint,
@@ -36,22 +31,6 @@
 }
 
 pub struct Parser<'a> {
-<<<<<<< HEAD
-    input: String
-}
-
-impl Parser {
-    pub fn parse(source: Vec<Token>) -> HashMap<String, Vec<Token>> {
-        let tag_map: HashMap<String, Vec<Token>> = HashMap::new();
-        for token in source.iter() {
-            tag_map.insert(token);
-        }
-        tag_map
-    }
-
-    // Parse a single string tag
-    fn parse_string_tag(input: &str, token: &Token) -> Vec<Token> {
-=======
     pub input: String,
     pub token_map: HashMap<String, Vec<Token<'a>>>
 }
@@ -65,7 +44,6 @@
 
     // Parse a single string tag
     fn parse_string_tag<'a >(input: &str, token: &Token) -> Vec<Token<'a>> {
->>>>>>> 7dd60093
         let mut result: Vec<Token> = Vec::new();
         let tokens = Parser::find_token_matches(input);
         for token in tokens {
@@ -75,13 +53,6 @@
         result
     }
 
-<<<<<<< HEAD
-
-
-    // Capture all regex matches for rustache tags and return them as a vector of
-    // string slices after parsing their tag types. Results will be used by the 
-    //parser in order to create the TagMap.
-=======
     pub fn parse<'a>(source: Vec<Token>) -> HashMap<&str, Vec<Token<'a>>> {
         let tag_map: HashMap<&str, Vec<Token>> = HashMap::new();
         for token in source.iter() {
@@ -98,7 +69,6 @@
     // Capture all regex matches for mustache tags and return them as a vector of
     // tuples containing position, name and tagtype. Results will be used by the 
     // to create the TokenMap.
->>>>>>> 7dd60093
     fn find_token_matches(input: &str) -> Vec<(uint, &str, &str)>{
         let mut result = Vec::new();
         let re = regex!(r"(\{\{*\S?\s?[\w\s]*\s?\S?\}\})");
@@ -124,37 +94,6 @@
 
 }
 
-fn get_template(template_path: &str) -> String {
-    let path = Path::new(template_path);
-    let display = path.display();
-
-    let mut file = match File::open(&path) {
-        Err(why) => fail!("Couldn't open {}: {}", display, why.desc),
-        Ok(file) => file,
-    };
-
-    // read file to string 
-    let template_str: String = match file.read_to_string() {
-        Err(why)   => fail!("Couldn't read {}: {}", display, why.desc),
-        Ok(string) =>  string,
-    };
-
-    template_str
-}
-
-#[test]
-fn should_retrieve_file() {
-    let path = "src/test_templates/sample.html";
-    let expected = String::from_str("<div>");
-    let retrieved_template = get_template(path);
-
-    // for testing a stream - not working yet.
-    // let passed_template: &str = retrieved_template.as_slice();
-    // render_template_with_data(&stream, passed_template);
-
-    assert_eq!(retrieved_template, Ok(expected));
-}
-
 // #[test]
 // fn test_token_matches() {
 //     let test_string: &str = "{{variable1}},{{variable2}},{{variable3}}";
