pub use std::collections::{HashSet, HashMap};

use super::{Data, Static, Bool, Vector, Map};

/// `MapBuilder` is a helper type that constructs `Data` types in a HashMap
pub struct MapBuilder<'a> {
    data: HashMap<String, Data<'a>>
}

impl<'a> MapBuilder<'a> {
    pub fn new() -> MapBuilder<'a> {
        MapBuilder {
            data: HashMap::new()
        }
    }

<<<<<<< HEAD
    pub fn insert_static<K: StrAllocating, V: StrAllocating>(self, key: K, value: V) -> MapBuilder<'a> {
        let MapBuilder { mut data } = self;
        data.insert(key.into_string(), Static(value.into_string()));
        MapBuilder { data: data }
    }

    pub fn insert_bool<K: StrAllocating>(self, key: K, value: bool) -> MapBuilder<'a> {
        let MapBuilder { mut data } = self;
        data.insert(key.into_string(), Bool(value));
        MapBuilder { data: data }
    }

    pub fn insert_vec<K: StrAllocating>(self, key: K, f: |VecBuilder<'a>| -> VecBuilder<'a>) -> MapBuilder<'a> {
        let MapBuilder { mut data } = self;
        let builder = f(VecBuilder::new());
        data.insert(key.into_string(), builder.build());
        MapBuilder { data: data }
    }  

    pub fn insert_map<K: StrAllocating>(self, key: K, f: |MapBuilder<'a>| -> MapBuilder<'a>) -> MapBuilder<'a> {
        let MapBuilder { mut data } = self;
        let builder = f(MapBuilder::new());
        data.insert(key.into_string(), builder.build());
        MapBuilder { data: data }
    }

    /// Return the built `Data`
    pub fn build(self) -> Data<'a> {
        Map(self.data)
    }

}

/// `VecBuilder` is a helper type that constructs `Data` types in a Vector
pub struct VecBuilder<'a> {
    data: Vec<Data<'a>>
}

impl<'a> VecBuilder<'a> {
    pub fn new() -> VecBuilder<'a> {
        VecBuilder {
            data: Vec::new()
        }
    }

    pub fn push_static<T: StrAllocating>(self, value: T) -> VecBuilder<'a> {
        let VecBuilder { mut data } = self;
        data.push(Static(value.into_string()));
        VecBuilder { data: data }
    }

    pub fn push_bool(self, value: bool) -> VecBuilder<'a> {
        let VecBuilder { mut data } = self;
        data.push(Bool(value));
        VecBuilder { data: data }
    }

    pub fn push_vec(self, f: |VecBuilder<'a>| -> VecBuilder<'a>) -> VecBuilder<'a> {
        let VecBuilder { mut data } = self;
        let builder = f(VecBuilder::new());
        data.push(builder.build());
        VecBuilder { data: data }
    }

    pub fn push_map(self, f: |MapBuilder<'a>| -> MapBuilder<'a>) -> VecBuilder<'a> {
        let VecBuilder { mut data } = self;
        let builder = f(MapBuilder::new());
        data.push(builder.build());
        VecBuilder { data: data }
    }

    pub fn build(self) -> Data<'a> {
        Vector(self.data)
    }
}


/*    pub fn normalize_data_map<'a>(tags: HashMap<&'a str, Data<'a>>, data: HashMap<&'a str, Data<'a>>) -> HashMap<&'a str, Data<'a>> {
=======
    pub fn insert_static<K: StrAllocating, V: StrAllocating>(self, key: K, value: V) -> Builder<'a> {
        let Builder { mut data } = self;
        data.insert(key.into_string(), Static(value.into_string()));
        Builder { data: data }
    }

    pub fn insert_bool<K: StrAllocating>(self, key: K, value: bool) -> Builder<'a> {
        let Builder { mut data } = self;
        data.insert(key.into_string(), Bool(value));
        Builder { data: data }
    }

    pub fn create_data_map<'a>(tags: HashSet<String>, data: HashMap<&'a str, &'a str>) -> HashMap<String, String> {
>>>>>>> 5230761d
        let mut value_map = HashMap::new();

        for tag in tags.into_iter() {
            let datum = data.find_equiv(&tag.as_slice())  // -> Option<'a V>
            // if data.find_equiv() finds Some, we'll want to perform a match on the returned Data
            // if data.find_equiv() finds None, return a default String
                            .unwrap_or(&Static("".to_string()))
                            .to_string();
            match datum {
                Static => ,
                Bool   => ,
                Vector => ,
                Map    =>
            }
        }

        value_map
    }*/<|MERGE_RESOLUTION|>--- conflicted
+++ resolved
@@ -14,7 +14,6 @@
         }
     }
 
-<<<<<<< HEAD
     pub fn insert_static<K: StrAllocating, V: StrAllocating>(self, key: K, value: V) -> MapBuilder<'a> {
         let MapBuilder { mut data } = self;
         data.insert(key.into_string(), Static(value.into_string()));
@@ -93,21 +92,7 @@
 
 
 /*    pub fn normalize_data_map<'a>(tags: HashMap<&'a str, Data<'a>>, data: HashMap<&'a str, Data<'a>>) -> HashMap<&'a str, Data<'a>> {
-=======
-    pub fn insert_static<K: StrAllocating, V: StrAllocating>(self, key: K, value: V) -> Builder<'a> {
-        let Builder { mut data } = self;
-        data.insert(key.into_string(), Static(value.into_string()));
-        Builder { data: data }
-    }
 
-    pub fn insert_bool<K: StrAllocating>(self, key: K, value: bool) -> Builder<'a> {
-        let Builder { mut data } = self;
-        data.insert(key.into_string(), Bool(value));
-        Builder { data: data }
-    }
-
-    pub fn create_data_map<'a>(tags: HashSet<String>, data: HashMap<&'a str, &'a str>) -> HashMap<String, String> {
->>>>>>> 5230761d
         let mut value_map = HashMap::new();
 
         for tag in tags.into_iter() {
